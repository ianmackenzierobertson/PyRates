--- conflicted
+++ resolved
@@ -3,11 +3,7 @@
 import importlib
 
 from pyrates import PyRatesException
-<<<<<<< HEAD
-#from . import file_loader_mapping
-=======
 from pyrates.frontend.parser.yaml import load_template_from_yaml
->>>>>>> acd1164e
 
 __author__ = "Daniel Rose"
 __status__ = "Development"
@@ -16,13 +12,13 @@
                        "yml": load_template_from_yaml}
 
 
-# def load_template_from_file(filepath: str, template_name: str):
-#     file, abspath = parse_path(filepath)
-#     filename, extension = file.split(".")
-#     try:
-#         loader = file_loader_mapping[extension]
-#     except KeyError:
-#         raise PyRatesException(f"Could not find loader for file extension {extension}.")
+def load_template_from_file(filepath: str, template_name: str):
+    file, abspath = parse_path(filepath)
+    filename, extension = file.split(".")
+    try:
+        loader = file_loader_mapping[extension]
+    except KeyError:
+        raise PyRatesException(f"Could not find loader for file extension {extension}.")
 
     return loader(filepath, template_name)
 
