# external imports
from copy import deepcopy
from typing import Union

# pyrates internal imports
from pyrates.frontend.abc import AbstractBaseTemplate
from pyrates.frontend.parser.yaml import TemplateLoader

# meta infos
from pyrates.ir.operator import OperatorIR

__author__ = " Daniel Rose"
__status__ = "Development"


<<<<<<< HEAD
class OperatorIR(AbstractBaseIR):
    cache = {}
    key_map = {}
    key_counter = {}

    def __init__(self, equations: List[str], inputs: list, output: str):

        self.output = output
        self.inputs = inputs
        self.equations = equations

    @classmethod
    def from_template(cls, template, return_key=False, values: dict = None):

        # figure out key name of given combination of template and assigned values
        name = template.name
        if values:
            # if values are given, figure out, whether combination is known
            frozen_values = deep_freeze(values)
            try:
                key = cls.key_map[(name, frozen_values)]
            except KeyError:
                # not known, need to assign new key and register key in key_map
                if name in cls.key_counter:
                    key = f"{name}.{cls.key_counter[name]+1}"
                    cls.key_counter[name] += 1
                else:
                    key = f"{name}.1"
                    cls.key_counter[name] = 1
                cls.key_map[(name, frozen_values)] = key

        else:  # without additional values specified, default name is op_name.0
            key = f"{name}.0"

        try:
            instance, variables = cls.cache[key]
            # instance = defrost(instance)
            # variables = defrost(variables)
            # instance, variables = dict(instance), dict(variables)
        except KeyError:
            # get variable definitions and specified default values
            # ToDo: remove variable separation: instead pass variables detached from equations?
            variables, inputs, output = cls._separate_variables(template)

            # reduce order of ODE if necessary
            # this step is currently skipped to streamline equation interface
            # instead equations need to be given as either non-differential equations or first-order
            # linear differential equations
            # *equations, variables = cls._reduce_ode_order(template.equations, variables)
            equations = template.equations

            # operator instance is invoked as a dictionary of equations and variable definition
            # this may be subject to change

            if values:
                for vname, update in values.items():
                    # if isinstance(update, dict):
                    #     if "value" in update:
                    #         variables[vname["value"]] = update["value"]
                    #     if "vtype" in
                    # only values are updated, assuming all other specs remain the same
                    variables[vname]["value"] = values[vname]
                    # should fail, if variable is unknown

            instance = cls(equations=equations, inputs=inputs, output=output)
            cls.cache[key] = (instance, variables)

        if return_key:
            return instance.copy(), deepcopy(variables), key
        else:
            return instance.copy(), deepcopy(variables)

    @staticmethod
    def _reduce_ode_order(equations: str, variables):
        """Checks if a 2nd-order ODE is present and reduces it to two coupled first-order ODEs.
        Currently limited to special case of the form '(d/dt + a)^2 * x = b'.

        Parameters
        ----------
        equations
            string of form 'a = b'
        """

        # matches pattern of form `(d/dt + a)^2 * y` and extracts `a` and `y`
        match = re.match(r"\(\s*d\s*/\s*dt\s*[+-]\s*([\d]*[.]?[\d]*/?[a-zA-Z]\w*)\s*\)\s*\^2\s*\*\s*([a-zA-Z]\w*)",
                         equations)

        if match:
            # assume the entire lhs was matched, fails if there is something remaining on the lhs
            lhs, rhs = equations.split("=")
            a, var = match.groups()  # returns coefficient `a` and variable `y`
            eq1 = f"d/dt * {var} = {var}_t"
            eq2 = f"d/dt * {var}_t = {rhs} - ({a})^2 * {var} - 2. * {a} * {var}_t"

            variables[f"{var}_t"] = {"dtype": "float32",
                                     "description": "integration variable",
                                     "vtype": "state_var",
                                     "value": variables[var]['value'] if variables[var]['value'] else 0.}

            return eq1, eq2, variables
        else:
            return equations, variables

    @classmethod
    def _separate_variables(cls, template):
        """
        Return variable definitions and the respective values.

        Returns
        -------
        variables
        inputs
        output
        """
        # this part can be improved a lot with a proper expression parser

        variables = {}
        inputs = {}
        output = None
        for variable, properties in template.variables.items():
            var_dict = deepcopy(properties)
            # default shape is scalar
            if "shape" not in var_dict:
                var_dict["shape"] = (1,)

            # identify variable type and data type
            # note: this assume that a "default" must be given for every variable
            try:
                var_dict.update(cls._parse_vprops(var_dict.pop("default")))
            except KeyError:
                raise PyRatesException("Variables need to have a 'default' (variable type, data type and/or value) "
                                       "specified.")

            # separate in/out specification from variable type specification
            if var_dict["vtype"] == "input":
                inputs[variable] = dict(sources=[], reduce_dim=True)  # default to True for now
                var_dict["vtype"] = "state_var"
            elif var_dict["vtype"] == "output":
                if output is None:
                    output = variable  # for now assume maximum one output is present
                else:
                    raise PyRatesException("More than one output specification found in operator. "
                                           "Only one output per operator is supported.")
                var_dict["vtype"] = "state_var"

            variables[variable] = var_dict

        return variables, inputs, output

    @staticmethod
    def _parse_vprops(expr: Union[str, int, float]):
        """Naive version of a parser for the default key of variables in a template. Returns data type,
        variable type and default value of the variable."""

        value = 0.  # Setting initial conditions for undefined variables to 0. Is that reasonable?
        if isinstance(expr, int):
            vtype = "constant"
            value = expr
            # dtype = "int32"
            dtype = "float32"  # default to float for maximum compatibility
        elif isinstance(expr, float):
            vtype = "constant"
            value = expr
            dtype = "float32"
            # restriction to 32bit float for consistency. May not be reasonable at all times.
        else:
            if expr.startswith("input"):
                vtype = "input"
            elif expr.startswith("output"):
                vtype = "output"
            elif expr.startswith("variable"):
                vtype = "state_var"
            elif expr.startswith("constant"):
                vtype = "constant"
            elif expr.startswith("placeholder"):
                vtype = "placeholder"
            else:
                try:
                    # if "." in expr:
                    value = float(expr)  # default to float
                    # else:
                    #     value = int(expr)
                    vtype = "constant"
                except ValueError:
                    raise ValueError(f"Unable to interpret variable type in default definition {expr}.")

            if expr.endswith("(float)"):
                dtype = "float32"  # why float32 and not float64?
            elif expr.endswith("(int)"):
                # dtype = "int32"
                dtype = "float32"  # default to float for maximum compatibility
            elif "." in expr:
                dtype = "float32"
                value = float(re.search("[+-]?([0-9]+([.][0-9]*)?|[.][0-9]+)", expr).group())
                # see https://stackoverflow.com/questions/12643009/regular-expression-for-floating-point-numbers
            elif re.search("[0-9]+", expr):
                # dtype = "int32"
                dtype = "float32"  # default to float for maximum compatibility
                value = float(re.search("[0-9]+", expr).group())
            else:
                dtype = "float32"  # base assumption

        return dict(vtype=vtype, dtype=dtype, value=value)

    def copy(self):

        return self.__class__(deepcopy(self.equations), deepcopy(self.inputs), deepcopy(self.output))

    def _getter(self, key: str):
        """
        Checks if a variable named by key exists in an equations.
        Parameters
        ----------
        key

        Returns
        -------
        key
        """

        for equation in self.equations:
            if key in equation:
                return key
        else:
            raise KeyError(f"Variable `{key}` not found in equations {self.equations}")


=======
>>>>>>> e998ddb2
class OperatorTemplate(AbstractBaseTemplate):
    """Generic template for an operator with a name, equations, variables and possible
    initialization conditions. The template can be used to create variations of a specific
    equations or variables."""

    cache = {}  # tracks all unique instances of applied operator templates
    target_ir = OperatorIR

    # key_map = {}  # tracks renaming of of operator keys to have shorter unique keys

    def __init__(self, name: str, path: str, equations: Union[list, str], variables: dict,
                 description: str = "An operator template."):
        """For now: only allow single equations in operator template."""

        super().__init__(name, path, description)

        if isinstance(equations, str):
            self.equations = [equations]
        else:
            self.equations = equations
        self.variables = variables

    def apply(self, return_key=False, values: dict = None):
        """Returns the non-editable but unique, cashed definition of the operator."""

        return super().apply(return_key=return_key, values=values)


class OperatorTemplateLoader(TemplateLoader):
    """Template loader specific to an OperatorTemplate. """

    def __new__(cls, path):

        return super().__new__(cls, path, OperatorTemplate)

    @classmethod
    def update_template(cls, base, name: str, path: str, equations: Union[str, list, dict] = None,
                        variables: dict = None, description: str = None):
        """Update all entries of the Operator template in their respective ways."""

        if equations:
            # if it is a string, just replace
            if isinstance(equations, str):
                equations = [equations]
            elif isinstance(equations, list):
                pass  # pass equations string to constructor
            # else, update according to predefined rules, assuming dict structure
            elif isinstance(equations, dict):
                equations = [cls.update_equation(eq, **equations) for eq in base.equations]

            else:
                raise TypeError("Unknown data type for attribute 'equations'.")
        else:
            # copy equations from parent template
            equations = base.equations

        if variables:
            variables = cls.update_variables(base.variables, variables)
        else:
            variables = base.variables

        rogue_variables = set()
        for var in variables:
            # remove variables that are not present in the equations
            found = False
            for eq in equations:
                if var in eq:
                    found = True

            if not found:
                # save entries in list, since dictionary must not change size during iteration
                rogue_variables.add(var)

        for var in rogue_variables:
            variables.pop(var)

        if not description:
            description = base.__doc__  # or do we want to enforce documenting a template?

        return OperatorTemplate(name=name, path=path, equations=equations, variables=variables,
                                description=description)

    @staticmethod
    def update_equation(equation: str,  # original equation
                        replace: dict = False,  # replace parts of the string
                        remove: Union[list, tuple] = False,  # remove parts of the string
                        append: str = False,  # append to the end of the string
                        prepend: str = False,  # add to beginning of string
                        ):

        # replace existing terms by new ones
        if replace:
            for old, new in replace.items():
                equation = equation.replace(old, new)
                # this might fail, if multiple replacements refer or contain the same variables
                # is it possible to call str.replace with tuples?

        # remove terms
        if remove:
            if isinstance(remove, str):
                equation = equation.replace(remove, "")
            else:
                for old in remove:
                    equation = equation.replace(old, "")

        # append terms at the end of the equation string
        if append:
            # only allowing single append per update
            equation = f"{equation} {append}"

            # prepend terms at the beginning of the equation string
        if prepend:
            # only allowing single prepend per update
            equation = f"{prepend} {equation}"

        return equation

    @staticmethod
    def update_variables(variables: dict, updates: dict):

        updated = deepcopy(variables)

        for var, var_dict in updates.items():
            if var in updated:
                # update dictionary defining single variable
                updated[var].update(var_dict)
            else:
                # copy new variable into variables dictionary
                updated.update({var: var_dict})

        return updated<|MERGE_RESOLUTION|>--- conflicted
+++ resolved
@@ -13,236 +13,6 @@
 __status__ = "Development"
 
 
-<<<<<<< HEAD
-class OperatorIR(AbstractBaseIR):
-    cache = {}
-    key_map = {}
-    key_counter = {}
-
-    def __init__(self, equations: List[str], inputs: list, output: str):
-
-        self.output = output
-        self.inputs = inputs
-        self.equations = equations
-
-    @classmethod
-    def from_template(cls, template, return_key=False, values: dict = None):
-
-        # figure out key name of given combination of template and assigned values
-        name = template.name
-        if values:
-            # if values are given, figure out, whether combination is known
-            frozen_values = deep_freeze(values)
-            try:
-                key = cls.key_map[(name, frozen_values)]
-            except KeyError:
-                # not known, need to assign new key and register key in key_map
-                if name in cls.key_counter:
-                    key = f"{name}.{cls.key_counter[name]+1}"
-                    cls.key_counter[name] += 1
-                else:
-                    key = f"{name}.1"
-                    cls.key_counter[name] = 1
-                cls.key_map[(name, frozen_values)] = key
-
-        else:  # without additional values specified, default name is op_name.0
-            key = f"{name}.0"
-
-        try:
-            instance, variables = cls.cache[key]
-            # instance = defrost(instance)
-            # variables = defrost(variables)
-            # instance, variables = dict(instance), dict(variables)
-        except KeyError:
-            # get variable definitions and specified default values
-            # ToDo: remove variable separation: instead pass variables detached from equations?
-            variables, inputs, output = cls._separate_variables(template)
-
-            # reduce order of ODE if necessary
-            # this step is currently skipped to streamline equation interface
-            # instead equations need to be given as either non-differential equations or first-order
-            # linear differential equations
-            # *equations, variables = cls._reduce_ode_order(template.equations, variables)
-            equations = template.equations
-
-            # operator instance is invoked as a dictionary of equations and variable definition
-            # this may be subject to change
-
-            if values:
-                for vname, update in values.items():
-                    # if isinstance(update, dict):
-                    #     if "value" in update:
-                    #         variables[vname["value"]] = update["value"]
-                    #     if "vtype" in
-                    # only values are updated, assuming all other specs remain the same
-                    variables[vname]["value"] = values[vname]
-                    # should fail, if variable is unknown
-
-            instance = cls(equations=equations, inputs=inputs, output=output)
-            cls.cache[key] = (instance, variables)
-
-        if return_key:
-            return instance.copy(), deepcopy(variables), key
-        else:
-            return instance.copy(), deepcopy(variables)
-
-    @staticmethod
-    def _reduce_ode_order(equations: str, variables):
-        """Checks if a 2nd-order ODE is present and reduces it to two coupled first-order ODEs.
-        Currently limited to special case of the form '(d/dt + a)^2 * x = b'.
-
-        Parameters
-        ----------
-        equations
-            string of form 'a = b'
-        """
-
-        # matches pattern of form `(d/dt + a)^2 * y` and extracts `a` and `y`
-        match = re.match(r"\(\s*d\s*/\s*dt\s*[+-]\s*([\d]*[.]?[\d]*/?[a-zA-Z]\w*)\s*\)\s*\^2\s*\*\s*([a-zA-Z]\w*)",
-                         equations)
-
-        if match:
-            # assume the entire lhs was matched, fails if there is something remaining on the lhs
-            lhs, rhs = equations.split("=")
-            a, var = match.groups()  # returns coefficient `a` and variable `y`
-            eq1 = f"d/dt * {var} = {var}_t"
-            eq2 = f"d/dt * {var}_t = {rhs} - ({a})^2 * {var} - 2. * {a} * {var}_t"
-
-            variables[f"{var}_t"] = {"dtype": "float32",
-                                     "description": "integration variable",
-                                     "vtype": "state_var",
-                                     "value": variables[var]['value'] if variables[var]['value'] else 0.}
-
-            return eq1, eq2, variables
-        else:
-            return equations, variables
-
-    @classmethod
-    def _separate_variables(cls, template):
-        """
-        Return variable definitions and the respective values.
-
-        Returns
-        -------
-        variables
-        inputs
-        output
-        """
-        # this part can be improved a lot with a proper expression parser
-
-        variables = {}
-        inputs = {}
-        output = None
-        for variable, properties in template.variables.items():
-            var_dict = deepcopy(properties)
-            # default shape is scalar
-            if "shape" not in var_dict:
-                var_dict["shape"] = (1,)
-
-            # identify variable type and data type
-            # note: this assume that a "default" must be given for every variable
-            try:
-                var_dict.update(cls._parse_vprops(var_dict.pop("default")))
-            except KeyError:
-                raise PyRatesException("Variables need to have a 'default' (variable type, data type and/or value) "
-                                       "specified.")
-
-            # separate in/out specification from variable type specification
-            if var_dict["vtype"] == "input":
-                inputs[variable] = dict(sources=[], reduce_dim=True)  # default to True for now
-                var_dict["vtype"] = "state_var"
-            elif var_dict["vtype"] == "output":
-                if output is None:
-                    output = variable  # for now assume maximum one output is present
-                else:
-                    raise PyRatesException("More than one output specification found in operator. "
-                                           "Only one output per operator is supported.")
-                var_dict["vtype"] = "state_var"
-
-            variables[variable] = var_dict
-
-        return variables, inputs, output
-
-    @staticmethod
-    def _parse_vprops(expr: Union[str, int, float]):
-        """Naive version of a parser for the default key of variables in a template. Returns data type,
-        variable type and default value of the variable."""
-
-        value = 0.  # Setting initial conditions for undefined variables to 0. Is that reasonable?
-        if isinstance(expr, int):
-            vtype = "constant"
-            value = expr
-            # dtype = "int32"
-            dtype = "float32"  # default to float for maximum compatibility
-        elif isinstance(expr, float):
-            vtype = "constant"
-            value = expr
-            dtype = "float32"
-            # restriction to 32bit float for consistency. May not be reasonable at all times.
-        else:
-            if expr.startswith("input"):
-                vtype = "input"
-            elif expr.startswith("output"):
-                vtype = "output"
-            elif expr.startswith("variable"):
-                vtype = "state_var"
-            elif expr.startswith("constant"):
-                vtype = "constant"
-            elif expr.startswith("placeholder"):
-                vtype = "placeholder"
-            else:
-                try:
-                    # if "." in expr:
-                    value = float(expr)  # default to float
-                    # else:
-                    #     value = int(expr)
-                    vtype = "constant"
-                except ValueError:
-                    raise ValueError(f"Unable to interpret variable type in default definition {expr}.")
-
-            if expr.endswith("(float)"):
-                dtype = "float32"  # why float32 and not float64?
-            elif expr.endswith("(int)"):
-                # dtype = "int32"
-                dtype = "float32"  # default to float for maximum compatibility
-            elif "." in expr:
-                dtype = "float32"
-                value = float(re.search("[+-]?([0-9]+([.][0-9]*)?|[.][0-9]+)", expr).group())
-                # see https://stackoverflow.com/questions/12643009/regular-expression-for-floating-point-numbers
-            elif re.search("[0-9]+", expr):
-                # dtype = "int32"
-                dtype = "float32"  # default to float for maximum compatibility
-                value = float(re.search("[0-9]+", expr).group())
-            else:
-                dtype = "float32"  # base assumption
-
-        return dict(vtype=vtype, dtype=dtype, value=value)
-
-    def copy(self):
-
-        return self.__class__(deepcopy(self.equations), deepcopy(self.inputs), deepcopy(self.output))
-
-    def _getter(self, key: str):
-        """
-        Checks if a variable named by key exists in an equations.
-        Parameters
-        ----------
-        key
-
-        Returns
-        -------
-        key
-        """
-
-        for equation in self.equations:
-            if key in equation:
-                return key
-        else:
-            raise KeyError(f"Variable `{key}` not found in equations {self.equations}")
-
-
-=======
->>>>>>> e998ddb2
 class OperatorTemplate(AbstractBaseTemplate):
     """Generic template for an operator with a name, equations, variables and possible
     initialization conditions. The template can be used to create variations of a specific
