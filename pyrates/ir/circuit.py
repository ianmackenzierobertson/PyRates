--- conflicted
+++ resolved
@@ -568,17 +568,13 @@
         from pyrates.frontend import circuit_from_yaml
         return circuit_from_yaml(path)
 
-<<<<<<< HEAD
     def to_dict(self):
         """Transform this object into a dictionary."""
         from pyrates.frontend.dict import from_circuit
         return from_circuit(self)
 
-    def optimize_graph_in_place(self, max_node_idx: int = 100000, vectorize: bool = True, dde_approx: float = 0.0):
-=======
     def optimize_graph_in_place(self, max_node_idx: int = 100000, vectorize: bool = True, dde_approx: float = 0.0,
                                 verbose: bool = True):
->>>>>>> 70995928
         """Restructures network graph to collapse nodes and edges that share the same operator graphs. Variable values
         get an additional vector dimension. References to the respective index is saved in the internal `label_map`."""
 
