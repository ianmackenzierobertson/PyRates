# -*- coding: utf-8 -*-
#
#
# PyRates software framework for flexible implementation of neural 
# network model_templates and simulations. See also:
# https://github.com/pyrates-neuroscience/PyRates
# 
# Copyright (C) 2017-2018 the original authors (Richard Gast and 
# Daniel Rose), the Max-Planck-Institute for Human Cognitive Brain 
# Sciences ("MPI CBS") and contributors
# 
# This program is free software: you can redistribute it and/or modify
# it under the terms of the GNU General Public License as published by
# the Free Software Foundation, either version 3 of the License, or
# (at your option) any later version.
# 
# This program is distributed in the hope that it will be useful,
# but WITHOUT ANY WARRANTY; without even the implied warranty of
# MERCHANTABILITY or FITNESS FOR A PARTICULAR PURPOSE.  See the
# GNU General Public License for more details.
# 
# You should have received a copy of the GNU General Public License
# along with this program.  If not, see <https://www.gnu.org/licenses/>
# 
# CITATION:
# 
# Richard Gast and Daniel Rose et. al. in preparation
"""
"""
from typing import Union, Dict, Iterator
from warnings import filterwarnings

from pyparsing import Word, ParseException, nums, Literal
from networkx import MultiDiGraph, subgraph, find_cycle, NetworkXNoCycle, DiGraph
from pandas import DataFrame
import numpy as np

from pyrates import PyRatesException
# from pyrates.backend import parse_dict
from pyrates.ir.node import NodeIR, VectorizedNodeIR
from pyrates.ir.edge import EdgeIR
from pyrates.ir.abc import AbstractBaseIR

__author__ = "Daniel Rose"
__status__ = "Development"


class CircuitIR(AbstractBaseIR):
    """Custom graph data structure that represents a backend of nodes and edges with associated equations
    and variables."""

    # _node_label_grammar = Word(alphanums+"_") + Suppress(".") + Word(nums)
    __slots__ = ["label", "label_map", "graph", "sub_circuits", "_reference_map",
                 "_first_run", "_vectorized", "_compile_info"]

    def __init__(self, label: str = "circuit", circuits: dict = None, nodes: Dict[str, NodeIR] = None,
                 edges: list = None, template: str = None):
        """
        Parameters:
        -----------
        label
            String label, could be used as fallback when subcircuiting this circuit. Currently not used, though.
        circuits
            Dictionary of sub-circuits to be added. Keys are string labels for circuits that serve as namespaces for the
            subcircuits. Items must be `CircuitIR` instances.
        nodes
            Dictionary of nodes of form {node_label: `NodeIR` instance}.
        edges
            List of tuples (source:str, target:str, edge_dict). `edge_dict` should contain the key "edge_ir" with an
            `EdgeIR` instance as item and optionally entries for "weight" and "delay". `source` and `target` should be
            formatted as "node/op/var" (with optionally prepended circuits).
        template
            optional string reference to path to template that this circuit was loaded from. Leave empty, if no template
            was used.
        """

        super().__init__(template)
        self.label = label
        self.label_map = {}

        self.graph = MultiDiGraph()
        self.sub_circuits = set()

        self._reference_map = {}

        if circuits:
            for key, temp in circuits.items():
                self.add_circuit(key, temp)

        if nodes:
            self.add_nodes_from(nodes)

        if edges:
            self.add_edges_from(edges)

        self._first_run = True
        self._vectorized = False
        self._compile_info = {}

    def _collect_references(self, edge_or_node):
        """Collect all references of nodes or edges to unique operator_graph instances in local `_reference_map`.
        References are collected as a list, because nodes and edges are (currently) not hashable."""

        op_graph = edge_or_node.op_graph
        try:
            self._reference_map[op_graph].append(edge_or_node)
        except KeyError:
            self._reference_map[op_graph] = [edge_or_node]

        # for key, data in edge_or_node:
        #     op = data["operator"]
        #     try:
        #         self._reference_map[op].add(op_graph)
        #     except KeyError:
        #         self._reference_map[op] = {op_graph}

    def add_nodes_from(self, nodes: Dict[str, NodeIR], **attr):
        """ Add multiple nodes to circuit. Allows networkx-style adding of nodes.

        Parameters
        ----------
        nodes
            Dictionary with node label as key. The item is a NodeIR instance. Note that the item type is not tested
            here, but passing anything that does not behave like a `NodeIR` may cause problems later.
        attr
            additional keyword attributes that can be added to the node data. (default `networkx` syntax.)
        """

        # get unique labels for nodes  --> deprecated and removed.
        # for label in nodes:
        #     self.label_map[label] = self._get_unique_label(label)

        # collect references to op_graphs in nodes
        for node in nodes.values():
            self._collect_references(node)

        # assign NodeIR instances as "node" keys in a separate dictionary, because networkx saves node attributes into
        # a dictionary
        # reformat dictionary to tuple/generator, since networkx does not parse dictionary correctly in add_nodes_from
        nodes = ((key, {"node": node}) for key, node in nodes.items())
        self.graph.add_nodes_from(nodes, **attr)

    def add_node(self, label: str, node: NodeIR, **attr):
        """Add single node

        Parameters
        ----------
        label
            String to identify node by. Is tested for uniqueness internally, and renamed if necessary. Renamed labels
            are stored in the `CircuitIR` instance attribute `label_map`.
        node
            Instance of `NodeIR`. Will be added with the key "node" to the node dictionary.
        attr
            Additional attributes (keyword arguments) that can be added to the node data. (Default `networkx` syntax.)
        """
        self.graph.add_node(label, node=node, **attr)

        # collect references to op_graph in node
        self._collect_references(node)

    def add_edges_from(self, edges, **attr):
        """ Add multiple edges. This method explicitly assumes, that edges are given in edge_templates instead of
        existing instances of `EdgeIR`.

        Parameters
        ----------
        edges
            List of edges, each of shape [source/op/var, target/op/var, edge_dict]. The edge_dict must contain the
            keys "edge_ir", and optionally "weight" and "delay".
        attr
            Additional attributes (keyword arguments) that can be added to the edge data. (Default `networkx` syntax.)


        Returns
        -------
        """

        edge_list = []
        for (source, target, edge_dict) in edges:
            # get weight
            weight = edge_dict.get("weight", 1.)
            # get delay
            delay = edge_dict.get("delay", None)

            # get edge_ir or (if not included) default to an empty edge
            edge_ir = edge_dict.get("edge_ir", None)

            if "target_var" in edge_dict:
                target_var = edge_dict["target_var"]
                target = f"{target}/{target_var}"

            if "source_var" in edge_dict:
                source_var = edge_dict["source_var"]
                source = f"{source}/{source_var}"

            # test, if variables at source and target exist and reference them properly
            source, target = self._validate_separate_key_path(source, target)

            edge_list.append((source[0], target[0],  # edge_unique_key,
                              {"edge_ir": edge_ir,
                               "weight": weight,
                               "delay": delay,
                               "source_var": "/".join(source[-2:]),
                               "target_var": "/".join(target[-2:])
                               }))

            # collect references to op_graph in edge ir
            self._collect_references(edge_ir)

        self.graph.add_edges_from(edge_list, **attr)

    def add_edge(self, source: str, target: str, edge_ir: EdgeIR = None, weight: float = 1., delay: float = None,
                 identify_relations=True,
                 **data):
        """
        Parameters
        ----------
        source
        target
        edge_ir
        weight
        delay
        data
            If no template is given, `data` is assumed to conform to the format that is needed to add an edge. I.e.,
            `data` needs to contain fields for `weight`, `delay`, `edge_ir`, `source_var`, `target_var`.
        identify_relations

        Returns
        -------

        """

        source_var = ""
        target_var = ""
        if identify_relations:
            # test, if variables at source and target exist and reference them properly
            source, target = self._validate_separate_key_path(source, target)
        else:
            # assume that source and target strings are already consistent. This should be the case,
            # if the given strings were coming from existing circuits (instances of `CircuitIR`)
            # or in general, if operators are not renamed.
            for path in (source, target):
                if path not in self:
                    raise PyRatesException(f"Failed to add edge, because referenced node `{path}` does not exist in "
                                           f"network graph. Edges can only be added to existing nodes.")

            source_var = data.pop("source_var", "")
            target_var = data.pop("target_var", "")
            source = source.split("/")
            target = target.split("/")

        # temporary workaround to make sure source/target variable/operator and nodes are defined properly
        if source_var:
            source_node = "/".join(source)
        else:
            source_node = "/".join(source[:-2])
            source_var = "/".join(source[-2:])

        if target_var:
            target_node = "/".join(target)
        else:
            target_node = "/".join(target[:-2])
            target_var = "/".join(target[-2:])

        attr_dict = dict(edge_ir=edge_ir,
                         weight=weight,
                         delay=delay,
                         source_var=source_var,
                         target_var=target_var,
                         **data)

        self.graph.add_edge(source_node, target_node, **attr_dict)

        # collect references to op_graph in edge ir
        self._collect_references(edge_ir)

    def _validate_separate_key_path(self, *paths: str):

        for key in paths:
            # (circuits), node, operator and variable specifiers

            *node, op, var = key.split("/")

            node = "/".join(node)

            # TODO: check, whether checking the node label against the label map ist still necessary
            # re-reference node labels, if necessary
            # this syntax yields `node` back as default if it is not in label_map
            node = self.label_map.get(node, node)
            # ignore circuits for now
            path = "/".join((node, op, var))
            # check if path is valid
            if path not in self:
                raise PyRatesException(f"Could not find object with key path `{path}`.")

            separated = (node, op, var)
            yield separated

    def getitem_from_iterator(self, key: str, key_iter: Iterator[str]):

        if key in self.sub_circuits:
            item = SubCircuitView(self, key)
        else:
            item = self.graph.nodes[key]["node"]

        return item

    @property
    def nodes(self):
        """Shortcut to self.graph.nodes. See documentation of `networkx.MultiDiGraph.nodes`."""
        return self.graph.nodes

    @property
    def edges(self):
        """Shortcut to self.graph.edges. See documentation of `networkx.MultiDiGraph.edges`."""
        return self.graph.edges

    @classmethod
    def from_circuits(cls, label: str, circuits: dict, connectivity: Union[list, tuple, DataFrame] = None):
        """Circuit creation method that takes multiple circuits (templates or instances of `CircuitIR`) as inputs to
        create one larger circuit out of these. With additional `connectivity` information, these circuit can directly
        be interlinked.

        Parameters
        ----------
        label
            Name of new circuit. Should not collide with any circuit label given in `circuits`.
        circuits
            Dictionary with unique circuit labels as keys and circuits as items. Circuits may either be instances of
            `CircuitTemplate` or `CircuitIR`. Alternatively, a circuit template may also be given via a sub-dictionary
            with keys `template` and `values`, where `values` is a dictionary of variable value updates for the given
            template.
        connectivity
            Optional `list`, `tuple` or `pandas.DataFrame' with connectivity information to create edges between the
            given circuits. If `list` or `tuple`, then each item must be formatted the same way as `edges` in
            `add_edges_from`: ('circuit/source_node/op/var', 'circuit/target_node/op/var', edge_template, variables).
            If given as a `DataFrame`, keys (indices and column names) must refer to sources and targets, respectively,
            as column name/index (string of form 'circuit/node/op/var') and items may then be edge templates and
            associated variables.
            Empty cells in the DataFrame should be filled with something 'falsy' (as in evaluates to `False` in Python).

        Returns
        -------
        circuit
            instance of `CircuitIR`
        """
        # ToDo: Rewrite doc to account for assumption, that only CircuitIR instances are allowed

        circuit = cls(label, nodes={}, edges=[])
        for name, circ in circuits.items():
            circuit.add_circuit(name, circ)

        if connectivity is not None:
            if isinstance(connectivity, list) or isinstance(connectivity, tuple):
                circuit.add_edges_from(connectivity)
            else:
                try:
                    if isinstance(connectivity, dict):
                        key, conn_info = connectivity.popitem()
                        for target, row in conn_info.iterrows():
                            for source, content in row.iteritems():
                                snode, tnode = source.split('/')[:-2], target.split('/')[:-2]
                                svar, tvar = source.split('/')[-2:], target.split('/')[-2:]
                                snode, tnode = "/".join(snode), "/".join(tnode)
                                svar, tvar = "/".join(svar), "/".join(tvar)
                                content = {key: content} if content else {}
                                for key_tmp, conn_info_tmp in connectivity.items():
                                    content_tmp = conn_info_tmp.loc[target, source]
                                    if content_tmp:
                                        content.update({key_tmp: content_tmp})
                                content.update({'source_var': svar, 'target_var': tvar})
                                if 'weight' in content and content['weight']:
                                    circuit.add_edge(snode, tnode, edge_ir=None, identify_relations=False,
                                                     **content)
                    else:
                        for target, row in connectivity.iterrows():
                            for source, content in row.iteritems():
                                if content:  # assumes, empty entries evaluate to `False`
                                    snode, tnode = source.split('/')[:-2], target.split('/')[:-2]
                                    svar, tvar = source.split('/')[-2:], target.split('/')[-2:]
                                    snode, tnode = "/".join(snode), "/".join(tnode)
                                    svar, tvar = "/".join(svar), "/".join(tvar)
                                    if "float" in str(type(content)):
                                        content = {'weight': content, 'delay': None}
                                    content.update({'source_var': svar, 'target_var': tvar})
                                    circuit.add_edge(snode, tnode, edge_ir=None, identify_relations=False, **content)
                except AttributeError:
                    raise TypeError(f"Invalid data type of variable `connectivity` (type: {type(connectivity)}).")

        return circuit

    def add_circuit(self, label: str, circuit):
        """ Add a single circuit (with its own nodes and edges) to this circuit (like a subgraph in a graph).

        Parameters
        ----------
        label
            Assigned name of the circuit. If this name is already in use, the label will be renamed in the form
            `label.idx`.
        circuit
            Instance of `CircuitIR` or `CircuitTemplate` or a dictionary, where the key 'template' refers to a
            `CircuitTemplate` instance and 'values' refers to updates that should be applied to the template.
        Returns
        -------

        """
        # ToDo: disallow usage of templates here

        # parse data type of circuit
        if isinstance(circuit, dict):
            circuit = circuit["template"].apply(circuit["values"])  # type: CircuitIR
        else:
            try:
                # if it is a template, apply it
                circuit = circuit.apply()  # type: CircuitIR
            except AttributeError:
                # assume circuit already is a circuitIR or similarly structured construct
                pass

        # check if given circuit label already exists in this circuit
        if label in self.sub_circuits:
            raise PyRatesException(f"Circuit label {label} already exists in this circuit. Please specify a unique "
                                   f"circuit label.")
            # may change to a rule to rename circuits (like circuit.0, circuit.1, circuit.2...) with label map and
            # counter

        # add circuit nodes, node by node, appending circuit label to node name
        for name, data in circuit.nodes(data=True):
            self.add_node(f"{label}/{name}", **data)

        # add circuit reference to sub_circuits set. Needs to be done before adding edges
        self.sub_circuits.add(label)
        for sc in circuit.sub_circuits:
            self.sub_circuits.add(f"{label}/{sc}")

        # add sub circuit label map items to local label map
        for old, new in circuit.label_map.items():
            self.label_map[f"{label}/{old}"] = f"{label}/{new}"

        # add edges
        for source, target, data in circuit.edges(data=True):
            # source_var = data.pop("source_var")
            # target_var = data.pop("target_var")
            self.add_edge(f"{label}/{source}", f"{label}/{target}", identify_relations=False, **data)

    @staticmethod
    def from_yaml(path):
        from pyrates.frontend import circuit_from_yaml
        return circuit_from_yaml(path)

    def optimize_graph_in_place(self, max_node_idx: int = 100000):
        """Restructures network graph to collapse nodes and edges that share the same operator graphs. Variable values
        get an additional vector dimension. References to the respective index is saved in the internal `label_map`."""

        old_nodes = self._vectorize_nodes_in_place(max_node_idx)

        self._vectorize_edges_in_place(max_node_idx)

        nodes = (node for node, data in old_nodes)
        self.graph.remove_nodes_from(nodes)

        return self

    def _vectorize_nodes_in_place(self, max_node_idx):

        # 1: collapse all nodes that use the same operator graph into one node
        ######################################################################

        node_op_graph_map = {}  # maps each unique op_graph to a collapsed node
        # node_counter = 1  # counts different unique types of nodes
        node_size = {}  # counts current size of vectorized nodes
        name_idx = 0  # this is a safeguard to prevent overlap of newly created node names with previous nodes

        # collect all node data, because networkx' node views update when the graph is changed.

        old_nodes = [(node_key, data["node"]) for node_key, data in self.nodes(data=True)]

        for node_key, node in old_nodes:
            op_graph = node.op_graph
            try:
                # get reference to a previously created node
                new_name, collapsed_node = node_op_graph_map[op_graph]
                # add values to respective lists in collapsed node
                for op_key, value_dict in node.values.items():
                    for var_key, value in value_dict.items():
                        collapsed_node.values[op_key][var_key].append(value)

                # refer node key to new node and respective list index of its values
                # format: "nodeX[Z]" with X = node index and Z = list index for values
                self.label_map[node_key] = (new_name, node_size[op_graph])
                # increment op_graph size counter
                node_size[op_graph] += 1

            except KeyError:
                # if it does not exist, create a new one and save its reference in the map
                collapsed_node = VectorizedNodeIR(node)

                # create unique name and add node to local graph
                while name_idx <= max_node_idx:
                    new_name = f"vector_node{name_idx}"
                    if new_name in self.nodes:
                        name_idx += 1
                        continue
                    else:
                        break
                else:
                    raise PyRatesException(
                        "Too many nodes with generic name 'node{counter}' exist. Aborting vectorization."
                        "Consider not using this naming scheme for your own nodes as it is used for "
                        "vectorization. This problem will also occur, when more unique operator graphs "
                        "exist than the maximum number of iterations allows (default: 100k). You can "
                        "increase this number by setting `max_node_idx` to a larger number.")

                # add new node directly to node graph, bypassing external interface
                # this is the "in_place" way to do this. Otherwise we would create an entirely new CircuitIR instance
                self.graph.add_node(new_name, node=collapsed_node)
                node_op_graph_map[op_graph] = (new_name, collapsed_node)

                # now save the reference to the new node name with index number to label_map
                self.label_map[node_key] = (new_name, 0)
                # and set size of this node to 1
                node_size[op_graph] = 1

            # TODO: decide, whether reference collecting for operator_graphs in `_reference_map` is actually necessary
            #   and if why thus need to remove these reference again after vectorization.

        return old_nodes

    def _vectorize_edges_in_place(self, max_node_idx):
        """

        Parameters
        ----------
        max_node_idx
        """
        # 2: move all operators from edges to respective coupling nodes and reference labels accordingly
        ################################################################################################

        # we shall assume that there is no overlap between operator_graphs in edges and nodes that is supposed to be
        # accounted for in vectorization.

        node_op_graph_map = {}  # maps each unique op_graph to a collapsed node
        # node_counter = 1  # counts different unique types of nodes
        node_sizes = {}  # counts current size of vectorized nodes
        name_idx = 0  # this is a safeguard to prevent overlap of newly created node names with previous nodes

        # collect all node data, because networkx' node views update when the graph is changed.

        old_edges = [(source, target, key, data) for source, target, key, data in self.edges(data=True, keys=True)]

        for source, target, edge_key, data in old_edges:
            specifier = (source, target, edge_key)
            weight = data["weight"]
            delay = data["delay"]
            edge_ir = data["edge_ir"]
            source_var = data["source_var"]
            target_var = data["target_var"]
            if edge_ir is None:
                op_graph = None
            else:
                op_graph = edge_ir.op_graph

            try:
                # get reference to a previously created node
                new_name, collapsed_node = node_op_graph_map[op_graph]
                # add values to respective lists in collapsed node
                for op_key, value_dict in edge_ir.values.items():
                    for var_key, value in value_dict.items():
                        collapsed_node.values[op_key][var_key].append(value)

                # note current index of node
                coupling_vec_idx = node_sizes[op_graph]
                # increment op_graph size counter
                node_sizes[op_graph] += 1

            except KeyError:
                # if it does not exist, create a new one and save its reference in the map
                collapsed_node = VectorizedNodeIR(edge_ir)

                # create unique name and add node to local graph
                while name_idx <= max_node_idx:
                    new_name = f"vector_coupling{name_idx}"
                    if new_name in self.nodes:
                        name_idx += 1
                        continue
                    else:
                        break
                else:
                    raise PyRatesException(
                        "Too many nodes with generic name 'node{counter}' exist. Aborting vectorization."
                        "Consider not using this naming scheme for your own nodes as it is used for "
                        "vectorization. This problem will also occur, when more unique operator graphs "
                        "exist than the maximum number of iterations allows (default: 100k). You can "
                        "increase this number by setting `max_node_idx` to a larger number.")

                # add new node directly to node graph, bypassing external interface
                # this is the "in_place" way to do this. Otherwise we would create an entirely new CircuitIR instance
                self.graph.add_node(new_name, node=collapsed_node)
                node_op_graph_map[op_graph] = (new_name, collapsed_node)

                # set current index to 0
                coupling_vec_idx = 0
                # and set size of this node to 1
                node_sizes[op_graph] = 1

            # TODO: decide, whether reference collecting for operator_graphs in `_reference_map` is actually necessary
            #   and if we thus need to remove these reference again after vectorization.

            # refer node key to new node and respective list index of its values
            # format: "nodeX[Z]" with X = node index and Z = list index for values
            self.label_map[specifier] = f"{new_name}[{coupling_vec_idx}]"

            # get new reference for source/target nodes
            # new references should have format "vector_node{node_idx}[{vector_idx}]"
            # the follow raises an error, if the format is wrong for some reason
            source, source_idx = self.label_map[source]
            target, target_idx = self.label_map[target]

            # add edge from source to the new node
            self.graph.add_edge(source, new_name,
                                source_var=source_var, source_idx=[source_idx],
                                target_var=edge_ir.input_var, target_idx=[coupling_vec_idx],
<<<<<<< HEAD
                                weight=1, delay=0
=======
                                weight=1, delay=None
>>>>>>> 46693c0f
                                )

            # add edge from new node to target
            self.graph.add_edge(new_name, target,
                                source_var=edge_ir.output_var, source_idx=[coupling_vec_idx],
                                target_var=target_var, target_idx=[target_idx],
                                weight=weight, delay=delay
                                )

            # remove old edge
            self.graph.remove_edge(*specifier)

    # def _vectorize_common_in_place(self, max_node_idx, old_name, node_op_graph_map, node_sizes, name_idx):

    def compile(self,
                dt: float = 1e-3,
                # vectorization: str = 'none',
                # name: Optional[str] = 'net0',
                # build_in_place: bool = True,
                backend: str = 'numpy',
                solver: str = 'euler',
                float_precision: str = 'float32',
                **kwargs
                ) -> None:
        """Instantiates operator.
        """

        filterwarnings("ignore", category=FutureWarning)

        # set basic attributes
        ######################

        # self._float_precision = float_precision
        self._first_run = True
        # if type(net_config) is str:
        #     net_config = CircuitTemplate.from_yaml(net_config).apply()
        if not self._vectorized:
            self.optimize_graph_in_place()

        # instantiate the backend and set the backend default_device
        if backend == 'tensorflow':
            from pyrates.backend.tensorflow_backend import TensorflowBackend
            backend = TensorflowBackend
        elif backend == 'numpy':
            from pyrates.backend.numpy_backend import NumpyBackend
            backend = NumpyBackend
        else:
            raise ValueError(f'Invalid backend type: {backend}. See documentation for supported backends.')
        kwargs['name'] = self.label
        kwargs['float_default_type'] = float_precision
        backend = backend(**kwargs)

        from pyrates.ir._compiler import Compiler
        compiler = Compiler(dt, backend, solver, float_precision)
        compiler._net_config_consistency_check(self)
        # this adds the "add_project" attribute to edges, if necessary.
        compiler.go_through_nodes_and_create_mapping_for_their_inputs(self)

        # xxxxxxxxxxxxxxxxxxxxxxxxxxxxx <<<<<<<<<<<<<<<<<<<<<<<<<<<<<<<<<<<<<<<<<<<<<<<<
        ###############################

        print('building the compute graph...')

        # create equations and variables for each edge
        from pyrates.backend import parse_equation_system

        for source_node, target_node, edge_idx, data in self.edges(data=True, keys=True):

            # extract edge information
            weight = data['weight']
            delay = data['delay']
            sidx = data['source_idx']
            tidx = data['target_idx']
            svar = data['source_var']
            sop, svar = svar.split("/")
            sval = self[source_node].values[sop][svar]

            tvar = data['target_var']
            top, tvar = tvar.split("/")
            try:
                tval = self[target_node].values[top][tvar]
            except KeyError:
                # dirty hack
                tval = self[target_node].op_graph.nodes[top]["variables"][tvar]["value"]

            add_project = data.get('add_project', False)  # get a False, in case it is not defined
            target_graph = self[target_node].op_graph

            # define target index
            if delay is not None and tidx:
                tidx_tmp = []
                for idx, d in zip(tidx, delay):
                    if type(idx) is list:
                        tidx_tmp.append(idx + [d])
                    else:
                        tidx_tmp.append([idx, d])
                tidx = tidx_tmp
            elif not tidx and delay is not None:
                tidx = list(delay)

            # create mapping equation and its arguments
            d = "[target_idx]" if tidx else ""
            idx = "[source_idx]" if sidx else ""
            assign = '+=' if add_project else '='
            eq = f"{tvar}{d} {assign} {svar}{idx} * weight"
            args = {}
            dtype = sval.dtype
            args['weight'] = {'vtype': 'constant', 'dtype': dtype, 'value': weight}
            if tidx:
                args['target_idx'] = {'vtype': 'constant', 'dtype': 'int32',
                                      'value': np.array(tidx, dtype=np.int32)}
            if sidx:
                args['source_idx'] = {'vtype': 'constant', 'dtype': 'int32',
                                      'value': np.array(sidx, dtype=np.int32)}
            args[tvar] = tval

            # add edge operator to target node
            op_name = f'edge_from_{source_node}_{edge_idx}'
            target_graph.add_node(op_name,
                                  operator={'inputs': {svar: {'sources': [sop],
                                                              'reduce_dim': True,
                                                              'node': source_node}},
                                            'output': tvar,
                                            'equations': [eq]},
                                  variables=args)

            # connect edge operator to target operator
            target_graph.add_edge(op_name, top)

            # add input information to target operator
            inputs = self[f"{target_node}/{top}"].inputs
            if tvar in inputs.keys():
                inputs[tvar]['sources'].append(op_name)
            else:
                inputs[tvar] = {'sources': [op_name],
                                'reduce_dim': True}

        # collect node and edge operators
        #################################

        variables = {'all/all/dt': compiler.dt_parsed}

        # edge operators
        equations, variables_tmp = compiler._collect_op_layers(circuit=self, layers=[0], exclude=False,
                                                               op_identifier="edge_from_")
        variables.update(variables_tmp)

        # node operators
        equations_tmp, variables_tmp = compiler._collect_op_layers(circuit=self, layers=[], exclude=True,
                                                                   op_identifier="edge_from_")
        variables.update(variables_tmp)
        if equations_tmp:
            equations = equations_tmp + equations
        for i, layer in enumerate(equations.copy()):
            if not layer:
                equations.pop(i)

        # parse all equations and variables into the backend
        ####################################################

        compiler.backend.bottom_layer()

        # parse mapping
        variables = parse_equation_system(equations=equations, equation_args=variables, backend=compiler.backend,
                                          solver=compiler.solver)

        # save parsed variables in net config
        for key, val in variables.items():
            node, op, var = key.split('/')
            if "inputs" not in var and var != "dt":
                variable = self[key]
                variable.add_parsed_variable(var, val)


class SubCircuitView(AbstractBaseIR):
    """View on a subgraph of a circuit. In order to keep memory footprint and computational cost low, the original (top
    lvl) circuit is referenced locally as 'top_level_circuit' and all subgraph-related information is computed only
    when needed."""

    def __init__(self, top_level_circuit: CircuitIR, subgraph_key: str):

        super().__init__()
        self.top_level_circuit = top_level_circuit
        self.subgraph_key = subgraph_key

    def getitem_from_iterator(self, key: str, key_iter: Iterator[str]):

        key = f"{self.subgraph_key}/{key}"

        if key in self.top_level_circuit.sub_circuits:
            return SubCircuitView(self.top_level_circuit, key)
        else:
            return self.top_level_circuit.nodes[key]["node"]

    @property
    def induced_graph(self):
        """Return the subgraph specified by `subgraph_key`."""

        nodes = (node for node in self.top_level_circuit.nodes if node.startswith(self.subgraph_key))
        return subgraph(self.top_level_circuit.graph, nodes)

    def __str__(self):

        return f"{self.__class__.__name__} on '{self.subgraph_key}' in {self.top_level_circuit}"<|MERGE_RESOLUTION|>--- conflicted
+++ resolved
@@ -620,11 +620,7 @@
             self.graph.add_edge(source, new_name,
                                 source_var=source_var, source_idx=[source_idx],
                                 target_var=edge_ir.input_var, target_idx=[coupling_vec_idx],
-<<<<<<< HEAD
-                                weight=1, delay=0
-=======
                                 weight=1, delay=None
->>>>>>> 46693c0f
                                 )
 
             # add edge from new node to target
