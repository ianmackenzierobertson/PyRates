--- conflicted
+++ resolved
@@ -11,22 +11,7 @@
       packages=['pyrates/parser',
                 'pyrates/network',
                 'pyrates/utility',
-<<<<<<< HEAD
-                'pyrates/frontend',
                 'tests'],
       zip_safe=False,
       python_requires='>=3.6',
-      install_requires=['numpy',
-                        'matplotlib',
-                        'scipy',
-                        'networkx',
-                        'pandas',
-                        'tensorflow',
-                        'ruamel.yaml',
-                        'pyparsing'])
-=======
-                'tests'],
-      zip_safe=False,
-      python_requires='>=3.6',
-      install_requires=['numpy', 'matplotlib', 'scipy', 'networkx', 'pandas', 'typing', 'tensorflow', 'pyparsing'])
->>>>>>> 12994a51
+      install_requires=['numpy', 'matplotlib', 'scipy', 'networkx', 'pandas', 'typing', 'tensorflow', 'pyparsing'])