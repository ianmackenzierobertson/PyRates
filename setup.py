--- conflicted
+++ resolved
@@ -12,13 +12,8 @@
                         'scipy',
                         'seaborn',
                         'mne',
-<<<<<<< HEAD
-                        'tensorflow >=1.12, <=1.13',
                         'pydot',
                         'paramiko']
-=======
-                        'pydot']
->>>>>>> 3e041036
 
 CLASSIFIERS = ["Programming Language :: Python :: 3",
                "Programming Language :: Python :: 3.6",
