--- conflicted
+++ resolved
@@ -5,7 +5,7 @@
 # additional imports
 import numpy as np
 from numba import njit, config
-# import tensorflow as tf
+import tensorflow as tf
 import os
 import matplotlib.pyplot as plt
 
@@ -15,10 +15,10 @@
 os.environ["KMP_SETTINGS"] = 'true'
 os.environ["KMP_AFFINITY"] = 'granularity=fine,verbose,compact,1,0'
 os.environ["OMP_NUM_THREADS"] = '2'
-# tf.config.threading.set_inter_op_parallelism_threads(4)
-# tf.config.threading.set_intra_op_parallelism_threads(2)
-# tf.config.optimizer.set_jit(True)
-# tf.config.experimental.set_synchronous_execution(False)
+tf.config.threading.set_inter_op_parallelism_threads(4)
+tf.config.threading.set_intra_op_parallelism_threads(2)
+tf.config.optimizer.set_jit(True)
+tf.config.experimental.set_synchronous_execution(False)
 #tf.debugging.set_log_device_placement(True)
 
 # parameters
@@ -30,11 +30,7 @@
 inp1 = np.random.uniform(120., 320., (int(T/dt), 1))            # white noise input to the pyramidal cells in Hz.
 inp2 = np.random.uniform(120., 320., (int(T/dt), 1))
 
-<<<<<<< HEAD
-N = 10                                                         # grid-size
-=======
 N = 10                                                          # grid-size
->>>>>>> fc4a3a5f
 C = np.linspace(0., 200., N)                                    # bi-directional connection strength
 D = np.linspace(0., 1e-2, N)                                    # bi-directional coupling delay
 
@@ -69,10 +65,5 @@
 #                                     init_kwargs={'solver': 'euler', 'backend': 'tensorflow'}, profile='t',
 #                                     )
 
-<<<<<<< HEAD
-#results.plot()
-#plt.show()
-=======
 results.plot()
-plt.show()
->>>>>>> fc4a3a5f
+plt.show()