"""Module that includes basic axon class plus parametrized derivations of it.

This module includes a basic axon class and parametric sub-classes that can calculate average firing rates from
average membrane potentials. Its behavior approximates the average axon hillok of a homogeneous neural population.

"""

import matplotlib.pyplot as plt
from matplotlib.axes import Axes
import numpy as np
from typing import Optional, Callable, Union, Any, Dict

__author__ = "Richard Gast, Daniel F. Rose"
__status__ = "Development"


# Type Info #
#############
TransferFunction = Callable[[float, Any], float]


# Main Body #
#############

class Axon(object):
    """Base axon class. Represents average behavior of generic axon hillok.

    Parameters
    ----------
    transfer_function
        Function used to transfer average membrane potentials into average firing rates. Takes membrane potentials
        [unit = V] as input and returns average firing rates [unit = 1/s].
    axon_type
        Name of axon type.
    **transfer_function_args
        Keyword arguments for the transfer function

    Attributes
    ----------
    transfer_function
        See `transfer_function` in parameters section.
    axon_type
        See `axon_type` in parameters section.
    transfer_function_args
        Keyword arguments will be saved as dict on the object.

    """

    def __init__(self,
                 transfer_function: Callable[..., float],
                 axon_type: Optional[str] = None,
                 **transfer_function_args: float
                 ) -> None:
        """Instantiates base axon.
        """

        ##################
        # set attributes #
        ##################

        self.transfer_function = transfer_function
        self.axon_type = 'custom' if axon_type is None else axon_type
        self.transfer_function_args = transfer_function_args

    def compute_firing_rate(self,
                            membrane_potential: Union[float, np.ndarray]
                            ) -> Union[float, np.ndarray]:
        """Computes average firing rate from membrane potential based on transfer function.

        Parameters
        ----------
        membrane_potential
            current average membrane potential of neural mass [unit = V].

        Returns
        -------
        float
            average firing rate at axon hillok [unit = 1/s]

        """

        # TODO: use functools.partial to convert transfer function to compute_firing_rate function?
        return self.transfer_function(membrane_potential, **self.transfer_function_args)  # type: ignore

    def plot_transfer_function(self,
                               membrane_potentials: np.ndarray,
                               create_plot: bool = True,
                               axes: Optional[Axes] = None
                               ) -> object:
        """Creates figure of the transfer function transforming membrane potentials into output firing rates.

        Parameters
        ----------
        membrane_potentials
            Membrane potential values for which to plot transfer function value [unit = V].
        create_plot
            If false, plot will bot be shown (default = True).
        axes
            If passed, plot will be created in respective figure axis (default = None).

        Returns
        -------
        figure handle
            Handle of the newly created or updated figure.

        """

        ##########################
        # calculate firing rates #
        ##########################

        firing_rates = self.compute_firing_rate(membrane_potentials)

        ##############################################
        # plot firing rates over membrane potentials #
        ##############################################

        # check whether new figure needs to be created
        if axes is None:
            fig, axes = plt.subplots(num='Wave-To-Pulse-Function')

        # plot firing rates over membrane potentials
        axes.plot(membrane_potentials, firing_rates)

        # set figure labels
        axes.set_xlabel('membrane potential [V]')
        axes.set_ylabel('firing rate [Hz]')
        axes.set_title('Axon Hillok Transfer Function')

        # show plot
        if create_plot:
            fig = axes.get_figure()
            fig.show()

        return axes


######################################
# define sigmoidal transfer function #
######################################

def parametric_sigmoid(membrane_potential: Union[float, np.ndarray],
                       max_firing_rate: float,
                       membrane_potential_threshold: float,
                       sigmoid_steepness: float
                       ) -> Union[float, np.ndarray]:
    """Sigmoidal axon hillok transfer function. Transforms membrane potentials into firing rates.

    Parameters
    ----------
    membrane_potential
        Membrane potential for which to calculate firing rate [unit = V].
    max_firing_rate
        See parameter description of `max_firing_rate` of :class:`SigmoidAxon`.
    membrane_potential_threshold
        See parameter description of `membrane_potential_threshold` of :class:`SigmoidAxon`.
    sigmoid_steepness
        See parameter description of `sigmoid_steepness` of :class:`SigmoidAxon`.

    Returns
    -------
    float
        average firing rate [unit = 1/s]

    """

    return max_firing_rate / (1 + np.exp(sigmoid_steepness *
                                         (membrane_potential_threshold - membrane_potential)))


class SigmoidAxon(Axon):
    """Sigmoid axon class. Represents average firing behavior at axon hillok via sigmoid as described by [1]_.

    Parameters
    ----------
    max_firing_rate
        Determines maximum firing rate of axon [unit = 1/s].
    membrane_potential_threshold
        Determines membrane potential for which output firing rate is half the maximum firing rate [unit = V].
    sigmoid_steepness
        Determines steepness of the sigmoidal transfer function mapping membrane potential to firing rate
        [unit = 1/V].
    axon_type
        See documentation of parameter `axon_type` in :class:`Axon`

    See Also
    --------
    :class:`Axon`: documentation for a detailed description of the object attributes and methods.

    References
    ----------
    .. [1] B.H. Jansen & V.G. Rit, "Electroencephalogram and visual evoked potential generation in a mathematical model
       of coupled cortical columns." Biological Cybernetics, vol. 73(4), pp. 357-366, 1995.

    """

    def __init__(self,
                 max_firing_rate: float,
                 membrane_potential_threshold: float,
                 sigmoid_steepness: float,
                 axon_type: Optional[str] = None
                 ) -> None:
        """Initializes sigmoid axon instance.
        """

        ##########################
        # check input parameters #
        ##########################

        if max_firing_rate < 0:
            raise ValueError('Maximum firing rate cannot be negative.')

        if sigmoid_steepness < 0:
            raise ValueError('Sigmoid steepness cannot be negative.')

<<<<<<< HEAD
        ######################################
        # define sigmoidal transfer function #
        ######################################


        def parametric_sigmoid(membrane_potential: Union[float, np.ndarray],
                               max_firing_rate: float,
                               membrane_potential_threshold: float,
                               sigmoid_steepness: float
                               ) -> Union[float, np.ndarray]:
            """Sigmoidal axon hillok transfer function. Transforms membrane potentials into firing rates.

            Parameters
            ----------
            membrane_potential
                Membrane potential for which to calculate firing rate [unit = V].
            max_firing_rate
                See parameter description of `max_firing_rate` of :class:`SigmoidAxon`.
            membrane_potential_threshold
                See parameter description of `membrane_potential_threshold` of :class:`SigmoidAxon`.
            sigmoid_steepness
                See parameter description of `sigmoid_steepness` of :class:`SigmoidAxon`.

            Returns
            -------
            float
                average firing rate [unit = 1/s]

            """

            return max_firing_rate / (1 + np.exp(sigmoid_steepness *
                                                 (membrane_potential_threshold - membrane_potential)))
=======
        ############################
        # define  transfer function #
        ############################

        transfer_function = parametric_sigmoid  # just an alias for readability
>>>>>>> dbb03dcf

        ###################
        # call super init #
        ###################

<<<<<<< HEAD
        super().__init__(transfer_function=parametric_sigmoid,
                         axon_type=axon_type,
                         max_firing_rate=max_firing_rate,
                         membrane_potential_threshold=membrane_potential_threshold,
                         sigmoid_steepness=sigmoid_steepness)
=======
        super(SigmoidAxon, self).__init__(transfer_function=transfer_function,  # type: ignore
                                          axon_type=axon_type,
                                          max_firing_rate=max_firing_rate,
                                          membrane_potential_threshold=membrane_potential_threshold,
                                          sigmoid_steepness=sigmoid_steepness)
>>>>>>> dbb03dcf

    def plot_transfer_function(self,  # type: ignore
                               membrane_potentials: Optional[np.ndarray] = None,
                               epsilon: float = 1e-4,
                               bin_size: float = 0.001,
                               create_plot: bool = True,
                               axes: Optional[Axes] = None):
        """Plots axon hillok sigmoidal transfer function.

        Parameters
        ----------
        membrane_potentials
            See method docstring of :class:`Axon`.
        epsilon
            Determines min/max function value to plot, if membrane_potentials is None.
            Min = 0 + epsilon, max = max_firing_rate - epsilon [unit = 1/s] (default = 1e-4).
        bin_size
            Determines size of steps between membrane potentials at which function is evaluated.
            [unit = V] (default = 0.001).
        create_plot
            See method docstring of :class:`Axon`.
        axes
            See method docstring of :class:`Axon`.


        See Also
        --------
        :class:`Axon`: See description of `plot_transfer_function` method for a detailed input/output description.

        Notes
        -----
        Membrane potential is now an optional argument compared to base axon plotting function.

        """

        ##########################
        # check input parameters #
        ##########################

        if epsilon < 0:
            raise ValueError('Epsilon cannot be negative. See parameter description for further information.')

        if bin_size < 0:
            raise ValueError('Bin size cannot be negative. See parameter description for further information.')

        ##########################
        # calculate firing rates #
        ##########################

        if membrane_potentials is None:

            # start at membrane_potential_threshold and successively calculate the firing rate & reduce the membrane
            # potential until the firing rate is smaller or equal to epsilon
            membrane_potential = list()
            membrane_potential.append(self.transfer_function_args['membrane_potential_threshold'])
            firing_rate = self.compute_firing_rate(membrane_potential[-1])
            while firing_rate > epsilon:
                membrane_potential.append(membrane_potential[-1] - bin_size)
                firing_rate = self.compute_firing_rate(membrane_potential[-1])
            membrane_potential_1 = np.array(membrane_potential)
            membrane_potential_1 = np.flipud(membrane_potential_1)

            # start at membrane_potential_threshold and successively calculate the firing rate & increase the membrane
            # potential until the firing rate is greater or equal to max_firing_rate - epsilon
            membrane_potential = list()
            membrane_potential.append(self.transfer_function_args['membrane_potential_threshold'] + bin_size)
            firing_rate = self.compute_firing_rate(membrane_potential[-1])
            while firing_rate <= self.transfer_function_args['max_firing_rate'] - epsilon:
                membrane_potential.append(membrane_potential[-1] + bin_size)
                firing_rate = self.compute_firing_rate(membrane_potential[-1])
            membrane_potential_2 = np.array(membrane_potential)

            # concatenate the resulting membrane potentials
            membrane_potentials = np.concatenate((membrane_potential_1, membrane_potential_2))

        #####################
        # call super method #
        #####################

        super().plot_transfer_function(membrane_potentials=membrane_potentials,
                                       create_plot=create_plot,
                                       axes=axes)<|MERGE_RESOLUTION|>--- conflicted
+++ resolved
@@ -213,64 +213,23 @@
         if sigmoid_steepness < 0:
             raise ValueError('Sigmoid steepness cannot be negative.')
 
-<<<<<<< HEAD
-        ######################################
-        # define sigmoidal transfer function #
-        ######################################
-
-
-        def parametric_sigmoid(membrane_potential: Union[float, np.ndarray],
-                               max_firing_rate: float,
-                               membrane_potential_threshold: float,
-                               sigmoid_steepness: float
-                               ) -> Union[float, np.ndarray]:
-            """Sigmoidal axon hillok transfer function. Transforms membrane potentials into firing rates.
-
-            Parameters
-            ----------
-            membrane_potential
-                Membrane potential for which to calculate firing rate [unit = V].
-            max_firing_rate
-                See parameter description of `max_firing_rate` of :class:`SigmoidAxon`.
-            membrane_potential_threshold
-                See parameter description of `membrane_potential_threshold` of :class:`SigmoidAxon`.
-            sigmoid_steepness
-                See parameter description of `sigmoid_steepness` of :class:`SigmoidAxon`.
-
-            Returns
-            -------
-            float
-                average firing rate [unit = 1/s]
-
-            """
-
-            return max_firing_rate / (1 + np.exp(sigmoid_steepness *
-                                                 (membrane_potential_threshold - membrane_potential)))
-=======
+
         ############################
         # define  transfer function #
         ############################
 
         transfer_function = parametric_sigmoid  # just an alias for readability
->>>>>>> dbb03dcf
 
         ###################
         # call super init #
         ###################
 
-<<<<<<< HEAD
-        super().__init__(transfer_function=parametric_sigmoid,
-                         axon_type=axon_type,
-                         max_firing_rate=max_firing_rate,
-                         membrane_potential_threshold=membrane_potential_threshold,
-                         sigmoid_steepness=sigmoid_steepness)
-=======
+
         super(SigmoidAxon, self).__init__(transfer_function=transfer_function,  # type: ignore
                                           axon_type=axon_type,
                                           max_firing_rate=max_firing_rate,
                                           membrane_potential_threshold=membrane_potential_threshold,
                                           sigmoid_steepness=sigmoid_steepness)
->>>>>>> dbb03dcf
 
     def plot_transfer_function(self,  # type: ignore
                                membrane_potentials: Optional[np.ndarray] = None,
